--- conflicted
+++ resolved
@@ -98,15 +98,12 @@
 		final GrayU8[] bands = input.bands;
 		final int numBands = lastBand - startBand + 1;
 
-<<<<<<< HEAD
 		// handle edge case
 		if( numBands == 1 ) {
 			ImageMiscOps.copy(0, 0, 0, 0, input.getWidth(), input.getHeight(), input.getBand(startBand), output);
 			return;
 		}
 
-=======
->>>>>>> c3f159a5
 		final int middle = numBands/2;
 		boolean isEven = numBands % 2 == 0;
 		//CONCURRENT_BELOW BoofConcurrency.range(0,h,y->{
@@ -244,15 +241,12 @@
 		final GrayS16[] bands = input.bands;
 		final int numBands = lastBand - startBand + 1;
 
-<<<<<<< HEAD
 		// handle edge case
 		if( numBands == 1 ) {
 			ImageMiscOps.copy(0, 0, 0, 0, input.getWidth(), input.getHeight(), input.getBand(startBand), output);
 			return;
 		}
 
-=======
->>>>>>> c3f159a5
 		final int middle = numBands/2;
 		boolean isEven = numBands % 2 == 0;
 		//CONCURRENT_BELOW BoofConcurrency.range(0,h,y->{
@@ -390,15 +384,12 @@
 		final GrayU16[] bands = input.bands;
 		final int numBands = lastBand - startBand + 1;
 
-<<<<<<< HEAD
 		// handle edge case
 		if( numBands == 1 ) {
 			ImageMiscOps.copy(0, 0, 0, 0, input.getWidth(), input.getHeight(), input.getBand(startBand), output);
 			return;
 		}
 
-=======
->>>>>>> c3f159a5
 		final int middle = numBands/2;
 		boolean isEven = numBands % 2 == 0;
 		//CONCURRENT_BELOW BoofConcurrency.range(0,h,y->{
@@ -536,15 +527,12 @@
 		final GrayS32[] bands = input.bands;
 		final int numBands = lastBand - startBand + 1;
 
-<<<<<<< HEAD
 		// handle edge case
 		if( numBands == 1 ) {
 			ImageMiscOps.copy(0, 0, 0, 0, input.getWidth(), input.getHeight(), input.getBand(startBand), output);
 			return;
 		}
 
-=======
->>>>>>> c3f159a5
 		final int middle = numBands/2;
 		boolean isEven = numBands % 2 == 0;
 		//CONCURRENT_BELOW BoofConcurrency.range(0,h,y->{
@@ -682,15 +670,12 @@
 		final GrayS64[] bands = input.bands;
 		final int numBands = lastBand - startBand + 1;
 
-<<<<<<< HEAD
 		// handle edge case
 		if( numBands == 1 ) {
 			ImageMiscOps.copy(0, 0, 0, 0, input.getWidth(), input.getHeight(), input.getBand(startBand), output);
 			return;
 		}
 
-=======
->>>>>>> c3f159a5
 		final int middle = numBands/2;
 		boolean isEven = numBands % 2 == 0;
 		//CONCURRENT_BELOW BoofConcurrency.range(0,h,y->{
@@ -828,15 +813,12 @@
 		final GrayF32[] bands = input.bands;
 		final int numBands = lastBand - startBand + 1;
 
-<<<<<<< HEAD
 		// handle edge case
 		if( numBands == 1 ) {
 			ImageMiscOps.copy(0, 0, 0, 0, input.getWidth(), input.getHeight(), input.getBand(startBand), output);
 			return;
 		}
 
-=======
->>>>>>> c3f159a5
 		final int middle = numBands/2;
 		boolean isEven = numBands % 2 == 0;
 		//CONCURRENT_BELOW BoofConcurrency.range(0,h,y->{
@@ -974,15 +956,12 @@
 		final GrayF64[] bands = input.bands;
 		final int numBands = lastBand - startBand + 1;
 
-<<<<<<< HEAD
 		// handle edge case
 		if( numBands == 1 ) {
 			ImageMiscOps.copy(0, 0, 0, 0, input.getWidth(), input.getHeight(), input.getBand(startBand), output);
 			return;
 		}
 
-=======
->>>>>>> c3f159a5
 		final int middle = numBands/2;
 		boolean isEven = numBands % 2 == 0;
 		//CONCURRENT_BELOW BoofConcurrency.range(0,h,y->{
