/*
 * Copyright (c) 2011-2019, Peter Abeles. All Rights Reserved.
 *
 * This file is part of BoofCV (http://boofcv.org).
 *
 * Licensed under the Apache License, Version 2.0 (the "License");
 * you may not use this file except in compliance with the License.
 * You may obtain a copy of the License at
 *
 *   http://www.apache.org/licenses/LICENSE-2.0
 *
 * Unless required by applicable law or agreed to in writing, software
 * distributed under the License is distributed on an "AS IS" BASIS,
 * WITHOUT WARRANTIES OR CONDITIONS OF ANY KIND, either express or implied.
 * See the License for the specific language governing permissions and
 * limitations under the License.
 */

package boofcv.factory.feature.disparity;

import boofcv.abst.feature.disparity.*;
import boofcv.abst.filter.FilterImageInterface;
import boofcv.alg.feature.disparity.DisparityBlockMatchRowFormat;
import boofcv.alg.feature.disparity.block.*;
import boofcv.alg.feature.disparity.block.score.DisparityScoreBMBestFive_F32;
import boofcv.alg.feature.disparity.block.score.DisparityScoreBMBestFive_S32;
import boofcv.alg.feature.disparity.block.score.DisparityScoreBM_F32;
import boofcv.alg.feature.disparity.block.score.DisparityScoreBM_S32;
import boofcv.core.image.GeneralizedImageOps;
import boofcv.factory.transform.census.FactoryCensusTransform;
import boofcv.struct.image.*;

import javax.annotation.Nullable;

import static boofcv.factory.feature.disparity.FactoryStereoDisparityAlgs.*;

/**
 * <p>
 * Creates high level interfaces for computing the disparity between two rectified stereo images.
 * Algorithms which select the best disparity for each region independent of all the others are
 * referred to as Winner Takes All (WTA) in the literature.  Dense algorithms compute the disparity for the
 * whole image while sparse algorithms do it in a per pixel basis as requested.
 * </p>
 *
 * <p>
 * Typically disparity calculations with regions will produce less erratic results, but their precision will
 * be decreased.  This is especially evident along the border of objects.  Computing a wider range of disparities
 * can better results, but is very computationally expensive.
 * </p>
 *
 * <p>
 * Dense vs Sparse.  Here dense refers to computing the disparity across the whole image at once.  Sparse refers
 * to computing the disparity for a single pixel at a time as requested by the user,
 * </p>
 *
 * @author Peter Abeles
 */
@SuppressWarnings("unchecked")
public class FactoryStereoDisparity {

	public static <T extends ImageGray<T>, DI extends ImageGray<DI>> StereoDisparity<T,DI>
	blockMatch(@Nullable ConfigureDisparityBM config , Class<T> imageType , Class<DI> dispType ) {
		if( config == null )
			config = new ConfigureDisparityBM();

		if( config.subpixel ) {
			if( dispType != GrayF32.class )
				throw new IllegalArgumentException("With subpixel on, disparity image must be GrayF32");
		} else {
			if( dispType != GrayU8.class )
				throw new IllegalArgumentException("With subpixel on, disparity image must be GrayU8");
		}

		double maxError = (config.regionRadiusX*2+1)*(config.regionRadiusY*2+1)*config.maxPerPixelError;

		DisparitySelect select = createDisparitySelect(config, imageType, (int) maxError);

		switch( config.errorType) {
			case SAD: {
				BlockRowScore rowScore = createScoreRowSad(imageType);
				DisparityBlockMatchRowFormat alg = createBlockMatching(config, imageType, select, rowScore);
				return new WrapDisparityBlockMatchRowFormat(alg);
			}

			case CENSUS: {
				FilterImageInterface censusTran = FactoryCensusTransform.variant(config.censusVariant,imageType);
				Class censusType = censusTran.getOutputType().getImageClass();
				BlockRowScore rowScore;
				if (censusType == GrayU8.class) {
					rowScore = new BlockRowScoreCensus.U8();
				} else if (censusType == GrayS32.class) {
					rowScore = new BlockRowScoreCensus.S32();
				} else if (censusType == GrayS64.class) {
					rowScore = new BlockRowScoreCensus.S64();
				} else {
					throw new IllegalArgumentException("Unsupported image type");
				}

				DisparityBlockMatchRowFormat alg = createBlockMatching(config, (Class<T>) imageType, select, rowScore);
				return new WrapDisparityBlockMatchCensus<>(censusTran, alg);
			}

			case NCC: {
<<<<<<< HEAD
				BlockRowScore rowScore = createScoreRowNcc(config.regionRadiusX,config.regionRadiusY,GrayF32.class);
				DisparityBlockMatchRowFormat alg = createBlockMatching(config, GrayF32.class, select, rowScore);
				return new DisparityBlockMatchCorrelation(alg,imageType);
=======
				BlockRowScore rowScore = createScoreRowNcc(config.nccEps, config.regionRadiusX,config.regionRadiusY,imageType);
				DisparityBlockMatchRowFormat alg = createBlockMatching(config, imageType, select, rowScore);
				return new WrapDisparityBlockMatchRowFormat(alg);
>>>>>>> 0a90ac43
			}

			default:
				throw new IllegalArgumentException("Unsupported error type "+config.errorType);
		}
	}

	private static <T extends ImageGray<T>> DisparitySelect
	createDisparitySelect(ConfigureDisparityBM config, Class<T> imageType, int maxError) {
		DisparitySelect select;
		if( !GeneralizedImageOps.isFloatingPoint(imageType) ) {
			if( config.errorType.isCorrelation() )
				throw new IllegalArgumentException("Can't do correlation scores for integer image types");
			if( config.subpixel ) {
				select = selectDisparitySubpixel_S32(maxError, config.validateRtoL, config.texture);
			} else {
				select = selectDisparity_S32(maxError, config.validateRtoL, config.texture);
			}
		} else if( imageType == GrayF32.class ) {
			if( config.subpixel ) {
				if( config.errorType.isCorrelation() ) {
					select = selectCorrelation_F32(config.validateRtoL, config.texture, true);
				} else {
					select = selectDisparitySubpixel_F32(maxError, config.validateRtoL, config.texture);
				}
			} else {
				if( config.errorType.isCorrelation() )
					select = selectCorrelation_F32(config.validateRtoL, config.texture, false);
				else
					select = selectDisparity_F32(maxError, config.validateRtoL, config.texture);
			}
		} else {
			throw new IllegalArgumentException("Unknown image type");
		}
		return select;
	}

	public static <T extends ImageGray<T>, DI extends ImageGray<DI>> StereoDisparity<T,DI>
	blockMatchBest5(@Nullable ConfigureDisparityBMBest5 config , Class<T> imageType , Class<DI> dispType ) {
		if( config == null )
			config = new ConfigureDisparityBMBest5();

		if( config.subpixel ) {
			if( dispType != GrayF32.class )
				throw new IllegalArgumentException("With subpixel on, disparity image must be GrayF32");
		} else {
			if( dispType != GrayU8.class )
				throw new IllegalArgumentException("With subpixel on, disparity image must be GrayU8");
		}

		double maxError = (config.regionRadiusX*2+1)*(config.regionRadiusY*2+1)*config.maxPerPixelError;

		// 3 regions are used not just one in this case
		maxError *= 3;

		DisparitySelect select = createDisparitySelect(config, imageType, (int) maxError);

		switch( config.errorType) {
			case SAD: {
				BlockRowScore rowScore = createScoreRowSad(imageType);
				DisparityBlockMatchRowFormat alg = createBestFive(config, imageType, select, rowScore);
				return new WrapDisparityBlockMatchRowFormat(alg);
			}

			case CENSUS: {
				FilterImageInterface censusTran = FactoryCensusTransform.variant(config.censusVariant,imageType);
				Class censusType = censusTran.getOutputType().getImageClass();
				BlockRowScore rowScore;
				if (censusType == GrayU8.class) {
					rowScore = new BlockRowScoreCensus.U8();
				} else if (censusType == GrayS32.class) {
					rowScore = new BlockRowScoreCensus.S32();
				} else if (censusType == GrayS64.class) {
					rowScore = new BlockRowScoreCensus.S64();
				} else {
					throw new IllegalArgumentException("Unsupported image type");
				}

				DisparityBlockMatchRowFormat alg = createBestFive(config, imageType, select, rowScore);
				return new WrapDisparityBlockMatchCensus<>(censusTran, alg);
			}

			case NCC: {
<<<<<<< HEAD
				BlockRowScore rowScore = createScoreRowNcc(config.regionRadiusX,config.regionRadiusY,GrayF32.class);
				DisparityBlockMatchRowFormat alg = createBestFive(config, GrayF32.class, select, rowScore);
				return new DisparityBlockMatchCorrelation(alg,imageType);
=======
				BlockRowScore rowScore = createScoreRowNcc(config.nccEps,config.regionRadiusX,config.regionRadiusY,imageType);
				DisparityBlockMatchRowFormat alg = createBestFive(config, imageType, select, rowScore);
				return new WrapDisparityBlockMatchRowFormat(alg);
>>>>>>> 0a90ac43
			}

			default:
				throw new IllegalArgumentException("Unsupported error type "+config.errorType);
		}
	}

	public static <T extends ImageGray<T>> BlockRowScore createScoreRowSad(Class<T> imageType) {
		BlockRowScore rowScore;
		if (imageType == GrayU8.class) {
			rowScore = new BlockRowScoreSad.U8();
		} else if (imageType == GrayU16.class) {
			rowScore = new BlockRowScoreSad.U16();
		} else if (imageType == GrayS16.class) {
			rowScore = new BlockRowScoreSad.S16();
		} else if (imageType == GrayF32.class) {
			rowScore = new BlockRowScoreSad.F32();
		} else {
			throw new IllegalArgumentException("Unsupported image type "+imageType.getSimpleName());
		}
		return rowScore;
	}

	public static <T extends ImageGray<T>> BlockRowScore createScoreRowNcc( double eps, int radiusX , int radiusY , Class<T> imageType) {
		BlockRowScore rowScore;
		if (imageType == GrayF32.class) {
			rowScore = new BlockRowScoreNcc.F32(radiusX,radiusY);
			((BlockRowScoreNcc.F32)rowScore).eps = (float)eps;
		} else {
			throw new IllegalArgumentException("Unsupported image type "+imageType.getSimpleName());
		}
		return rowScore;
	}

	private static <T extends ImageGray<T>> DisparityBlockMatchRowFormat
	createBlockMatching(ConfigureDisparityBM config, Class<T> imageType, DisparitySelect select, BlockRowScore rowScore) {
		DisparityBlockMatchRowFormat alg;
		if (GeneralizedImageOps.isFloatingPoint(imageType)) {
			alg = new DisparityScoreBM_F32<>(config.minDisparity,
					config.maxDisparity, config.regionRadiusX, config.regionRadiusY, rowScore, select);
		} else {
			alg = new DisparityScoreBM_S32(config.minDisparity,
					config.maxDisparity, config.regionRadiusX, config.regionRadiusY, rowScore, select);
		}
		return alg;
	}

	private static <T extends ImageGray<T>> DisparityBlockMatchRowFormat
	createBestFive(ConfigureDisparityBM config, Class<T> imageType, DisparitySelect select, BlockRowScore rowScore) {
		DisparityBlockMatchRowFormat alg;
		if (GeneralizedImageOps.isFloatingPoint(imageType)) {
			alg = new DisparityScoreBMBestFive_F32(config.minDisparity,
					config.maxDisparity, config.regionRadiusX, config.regionRadiusY, rowScore, select);
		} else {
			alg = new DisparityScoreBMBestFive_S32(config.minDisparity,
					config.maxDisparity, config.regionRadiusX, config.regionRadiusY, rowScore, select);
		}
		return alg;
	}

	/**
	 * WTA algorithms that computes disparity on a sparse per-pixel basis as requested..
	 *
	 * @param minDisparity Minimum disparity that it will check. Must be &ge; 0 and &lt; maxDisparity
	 * @param maxDisparity Maximum disparity that it will calculate. Must be &gt; 0
	 * @param regionRadiusX Radius of the rectangular region along x-axis.
	 * @param regionRadiusY Radius of the rectangular region along y-axis.
	 * @param maxPerPixelError Maximum allowed error in a region per pixel.  Set to &lt; 0 to disable.
	 * @param texture Tolerance for how similar optimal region is to other region.  Closer to zero is more tolerant.
	 *                Try 0.1
	 * @param subpixelInterpolation true to turn on sub-pixel interpolation
	 * @param imageType Type of input image.
	 * @param <T> Image type
	 * @return Sparse disparity algorithm
	 */
	public static <T extends ImageGray<T>> StereoDisparitySparse<T>
	regionSparseWta( int minDisparity , int maxDisparity,
					 int regionRadiusX, int regionRadiusY ,
					 double maxPerPixelError ,
					 double texture ,
					 boolean subpixelInterpolation ,
					 Class<T> imageType ) {

		double maxError = (regionRadiusX*2+1)*(regionRadiusY*2+1)*maxPerPixelError;

		if( imageType == GrayU8.class ) {
			DisparitySparseSelect<int[]> select;
			if( subpixelInterpolation)
				select = selectDisparitySparseSubpixel_S32((int) maxError, texture);
			else
				select = selectDisparitySparse_S32((int) maxError, texture);

			DisparitySparseScoreSadRect<int[],GrayU8>
					score = scoreDisparitySparseSadRect_U8(minDisparity,maxDisparity, regionRadiusX, regionRadiusY);

			return new WrapDisparityBlockSparseSad(score,select);
		} else if( imageType == GrayF32.class ) {
			DisparitySparseSelect<float[]> select;
			if( subpixelInterpolation )
				select = selectDisparitySparseSubpixel_F32((int) maxError, texture);
			else
				select = selectDisparitySparse_F32((int) maxError, texture);

			DisparitySparseScoreSadRect<float[],GrayF32>
					score = scoreDisparitySparseSadRect_F32(minDisparity,maxDisparity, regionRadiusX, regionRadiusY);

			return new WrapDisparityBlockSparseSad(score,select);
		} else
			throw new RuntimeException("Image type not supported: "+imageType.getSimpleName() );
	}
}<|MERGE_RESOLUTION|>--- conflicted
+++ resolved
@@ -101,15 +101,9 @@
 			}
 
 			case NCC: {
-<<<<<<< HEAD
-				BlockRowScore rowScore = createScoreRowNcc(config.regionRadiusX,config.regionRadiusY,GrayF32.class);
+				BlockRowScore rowScore = createScoreRowNcc(config.nccEps, config.regionRadiusX,config.regionRadiusY,GrayF32.class);
 				DisparityBlockMatchRowFormat alg = createBlockMatching(config, GrayF32.class, select, rowScore);
 				return new DisparityBlockMatchCorrelation(alg,imageType);
-=======
-				BlockRowScore rowScore = createScoreRowNcc(config.nccEps, config.regionRadiusX,config.regionRadiusY,imageType);
-				DisparityBlockMatchRowFormat alg = createBlockMatching(config, imageType, select, rowScore);
-				return new WrapDisparityBlockMatchRowFormat(alg);
->>>>>>> 0a90ac43
 			}
 
 			default:
@@ -193,15 +187,9 @@
 			}
 
 			case NCC: {
-<<<<<<< HEAD
-				BlockRowScore rowScore = createScoreRowNcc(config.regionRadiusX,config.regionRadiusY,GrayF32.class);
+				BlockRowScore rowScore = createScoreRowNcc(config.nccEps,config.regionRadiusX,config.regionRadiusY,GrayF32.class);
 				DisparityBlockMatchRowFormat alg = createBestFive(config, GrayF32.class, select, rowScore);
 				return new DisparityBlockMatchCorrelation(alg,imageType);
-=======
-				BlockRowScore rowScore = createScoreRowNcc(config.nccEps,config.regionRadiusX,config.regionRadiusY,imageType);
-				DisparityBlockMatchRowFormat alg = createBestFive(config, imageType, select, rowScore);
-				return new WrapDisparityBlockMatchRowFormat(alg);
->>>>>>> 0a90ac43
 			}
 
 			default:
